from pathlib import Path
from typing import Optional
from sunbird.summaries.base import BaseSummaryFolder


DEFAULT_PATH = Path(__file__).parent.parent.parent / "trained_models/"
DEFAULT_DATA_PATH = Path(__file__).parent.parent.parent / "data/"


class DensitySplitCross(BaseSummaryFolder):
    def __init__(
        self,
<<<<<<< HEAD
        dataset: str = "boss_wideprior",
        loss: str = "mae",
=======
        dataset: str = "bossprior",
        loss: str = 'mae',
>>>>>>> f158b89e
        n_hod_realizations: Optional[int] = None,
        suffix: Optional[str] = None,
        path_to_models: Path = DEFAULT_PATH,
        path_to_data: Path = DEFAULT_DATA_PATH,
        flax: bool = False,
        **kwargs,
    ):
        super().__init__(
            statistic="ds_cross",
            loss=loss,
            dataset=dataset,
            suffix=suffix,
            path_to_models=path_to_models,
            path_to_data=path_to_data,
            flax=flax,
            n_hod_realizations=n_hod_realizations,
        )


class DensitySplitAuto(BaseSummaryFolder):
    def __init__(
        self,
<<<<<<< HEAD
        dataset: str = "boss_wideprior",
        loss: str = "mae",
=======
        dataset: str = "bossprior",
        loss: str = 'mae',
>>>>>>> f158b89e
        n_hod_realizations: Optional[int] = None,
        suffix: Optional[str] = None,
        path_to_models: Path = DEFAULT_PATH,
        path_to_data: Path = DEFAULT_DATA_PATH,
        flax: bool = False,
        **kwargs,
    ):
        super().__init__(
            statistic="ds_auto",
            loss=loss,
            dataset=dataset,
            suffix=suffix,
            path_to_models=path_to_models,
            path_to_data=path_to_data,
            n_hod_realizations=n_hod_realizations,
            flax=flax,
        )<|MERGE_RESOLUTION|>--- conflicted
+++ resolved
@@ -10,13 +10,8 @@
 class DensitySplitCross(BaseSummaryFolder):
     def __init__(
         self,
-<<<<<<< HEAD
-        dataset: str = "boss_wideprior",
-        loss: str = "mae",
-=======
         dataset: str = "bossprior",
-        loss: str = 'mae',
->>>>>>> f158b89e
+        loss: str = 'learned_gaussian',
         n_hod_realizations: Optional[int] = None,
         suffix: Optional[str] = None,
         path_to_models: Path = DEFAULT_PATH,
@@ -39,13 +34,8 @@
 class DensitySplitAuto(BaseSummaryFolder):
     def __init__(
         self,
-<<<<<<< HEAD
-        dataset: str = "boss_wideprior",
-        loss: str = "mae",
-=======
         dataset: str = "bossprior",
-        loss: str = 'mae',
->>>>>>> f158b89e
+        loss: str = 'learned_gaussian',
         n_hod_realizations: Optional[int] = None,
         suffix: Optional[str] = None,
         path_to_models: Path = DEFAULT_PATH,
