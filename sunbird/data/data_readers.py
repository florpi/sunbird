import numpy as np
import json
from abc import ABC
import pandas as pd
import xarray as xr
from pathlib import Path
from typing import List, Dict, Optional, Callable
from sunbird.data.data_utils import convert_to_summary, normalize_data
from sunbird.data.transforms import BaseTransform

DATA_PATH = Path(__file__).parent.parent.parent / "data/"


class DataReader(ABC):
    def __init__(
        self,
        data_path: Optional[Path] = DATA_PATH,
        statistics: Optional[List[str]] = [
            "density_split_auto",
            "density_split_cross",
            "tpcf",
        ],
        select_filters: Optional[Dict] = {
            "multipoles": [0, 2],
            "quintiles": [0, 1, 3, 4],
        },
        slice_filters: Optional[Dict] = {"s": [0.7, 150.0]},
        transforms: Optional[Dict[str, BaseTransform]] = None,
        avg_los: bool = True,
    ):
        """Base class for data readers

        Args:
            data_path (Path, optional): path where data is stored. Defaults to DATA_PATH.
            statistics (List[str], optional): summary statistics to read.
            Defaults to ["density_split_auto", "density_split_cross", "tpcf"].
            select_filters (Dict, optional): filters to select values along coordinates.
            Defaults to {"multipoles": [0, 2], "quintiles": [0, 1, 3, 4]}.
            slice_filters (Dict, optional): filters to slice values along coordinates.
            Defaults to {"s": [0.7, 150.0]}.
            transforms (Dict, optional): transforms to apply to data. Defaults to None.
            avg_los (bool, optional): whether to average along line of sight. Defaults to True.
        """
        self.data_path = data_path
        self.transforms = transforms
        self.statistics = statistics
        self.select_filters = select_filters
        self.slice_filters = slice_filters
        self.avg_los = avg_los

    def get_file_path(
        self,
        dataset: str,
        statistic: str,
        suffix: str,
    ) -> Path:
        """Get file path where data is stored

        Args:
            dataset (str): dataset to read
            statistic (str): summary statistic to read, one of: density_split_auto, density_split_cross, tpcf
            suffix (str): suffix

        Raises:
            ValueError: if statstics is not known

        Returns:
            Path: path to file
        """
        if statistic == "density_split_auto":
            return (
                self.data_path
                / f"clustering/{dataset}/ds/gaussian/ds_auto_multipoles_zsplit_Rs10_{suffix}.npy"
            )
        elif statistic == "density_split_cross":
            return (
                self.data_path
                / f"clustering/{dataset}/ds/gaussian/ds_cross_multipoles_zsplit_Rs10_{suffix}.npy"
            )
        elif statistic == "tpcf":
<<<<<<< HEAD
            return (
                self.data_path
                / f"clustering/{dataset}/tpcf/tpcf_multipoles_{suffix}.npy"
            )
        elif statistic == "density_pdf":
            return (
                self.data_path
                / f"clustering/{dataset}/ds/gaussian/density_pdf_zsplit_Rs10_{suffix}.npy"
            )
=======
            return self.data_path / f"clustering/{dataset}/tpcf/tpcf_multipoles_{suffix}.npy"
>>>>>>> f158b89e
        raise ValueError(f"Invalid statistic {statistic}")

    def get_observation(
        self, select_from_coords: Optional[Dict] = None, **kwargs
    ) -> np.array:
        """Get observation from data

        Args:
            select_from_coords (Optional[Dict], optional): whether to select values from a specific coordinate.
            Defaults to None.

        Returns:
            np.array: flattened observation
        """
        observation = []
        for statistic in self.statistics:
            observed = self.read_statistic(
                statistic=statistic,
                **kwargs,
            )
            if select_from_coords is not None:
                observed = observed.sel(select_from_coords)
            if hasattr(observation, "realizations"):
                n_realizations = len(observation.realizations)
                observed = observed.values.reshape(n_realizations, -1)
            else:
                observed = observed.values.reshape(-1)
            observation.append(observed)
        return np.hstack(observation)

    def gather_summaries_for_covariance(
        self,
    ) -> np.array:
        """
        Gather summaries for covariance matrix estimation

        Returns:
            np.array: flattened summaries
        """
        summaries = []
        for statistic in self.statistics:
            summary = self.read_statistic(
                statistic=statistic,
            )
            summary = np.array(summary.values).reshape(
                (len(summary["realizations"]), -1)
            )
            summary = normalize_data(
                summary,
                self.normalization_dict,
                standarize=self.standarize,
                normalize=self.normalize,
            )
            summaries.append(summary)
        return np.hstack(summaries)

    def read_statistic(
        self, statistic: str, multiple_realizations: bool = True, **kwargs
    ) -> xr.DataArray:
        """Read summary statistic from data as a DataArray

        Args:
            statistic (str): summary statistic to read
            multiple_realizations (bool, optional):  whether there are multiples realizations stored in
            the same file. Defaults to True.

        Returns:
            xr.DataArray: data array
        """
        with open(self.data_path / f"coordinates/{statistic}.json", "r") as f:
            coords = json.load(f)
        dimensions = list(coords.keys())
        path_to_file = self.get_file_path(statistic=statistic, **kwargs)
        original_data = np.load(
            path_to_file,
            allow_pickle=True,
        ).item()
        if statistic == "density_pdf":
            data = np.array(original_data["hist"])
        else:
            data = np.asarray(original_data["multipoles"])
        if multiple_realizations:
            dimensions.insert(0, "realizations")
            coords["realizations"] = np.arange(data.shape[0])
        if "multipoles" in original_data and self.avg_los:
            if multiple_realizations:
                data = np.mean(data, axis=1)
            else:
                data = np.mean(data, axis=0)
        summary = convert_to_summary(
            data=data,
            dimensions=dimensions,
            coords=coords,
            select_filters=self.select_filters,
            slice_filters=self.slice_filters,
        )
        if self.transforms is not None and statistic in self.transforms.keys():
            summary = self.transforms[statistic].transform(summary)
        return summary


class Abacus(DataReader):
    def __init__(
        self,
        data_path: Optional[Path] = DATA_PATH,
        dataset: Optional[str] = "wideprior_AB",
        statistics: Optional[List[str]] = [
            "density_split_auto",
            "density_split_cross",
            "tpcf",
        ],
        select_filters: Optional[Dict] = {
            "multipoles": [0, 2],
            "quintiles": [0, 1, 3, 4],
        },
        slice_filters: Optional[Dict] = {"s": [0.7, 150.0]},
        transforms: Optional[Dict[str, BaseTransform]] = None,
    ):
        """Abacus data class for the abacus summit latin hypercube of simulations.

        Args:
            data_path (Path, optional): path where data is stored. Defaults to DATA_PATH.
            dataset (str, optional): dataset to read. Defaults to "different_hods_linsigma".
            statistics (List[str], optional): summary statistics to read.
            Defaults to ["density_split_auto", "density_split_cross", "tpcf"].
            select_filters (Dict, optional): filters to select values along coordinates.
            Defaults to {"multipoles": [0, 2], "quintiles": [0, 1, 3, 4]}.
            slice_filters (Dict, optional): filters to slice values along coordinates.
            Defaults to {"s": [0.7, 150.0]}.
            transforms (Dict, optional): transforms to apply to data. Defaults to None.
        """
        super().__init__(
            data_path=data_path,
            statistics=statistics,
            select_filters=select_filters,
            slice_filters=slice_filters,
            transforms=transforms,
            avg_los=True,
        )
        self.dataset = f"abacus/{dataset}"

    def get_file_path(
        self,
        statistic: str,
        cosmology: int,
        phase: int,
    ) -> Path:
        """get file path where data is stored for a given statistic, cosmology, and phase

        Args:
            statistic (str): summary statistic to read
            cosmology (int): cosmology to read within abacus' latin hypercube
            phase (int): phase to read

        Returns:
            Path: path to where data is stored
        """
        return super().get_file_path(
            dataset=self.dataset,
            statistic=statistic,
            suffix=f"c{str(cosmology).zfill(3)}_ph{str(phase).zfill(3)}",
        )

    def get_observation(
        self,
        cosmology: int,
        hod_idx: int,
        phase: int = 0,
    ) -> np.array:
        """get array of a given observation at a cosmology, hod_idx, and phase

        Args:
            cosmology (int): cosmology to read within abacus' latin hypercube
            hod_idx (int): hod_idx to read within a given cosmology
            phase (int): phase to read

        Returns:
            np.array: flattened observation
        """
        return super().get_observation(
            cosmology=cosmology,
            phase=phase,
            select_from_coords={"realizations": hod_idx},
        )

    def get_all_parameters(self, cosmology: int) -> pd.DataFrame:
        """dataframe of parameters used for a given cosmology

        Args:
            cosmology (int): cosmology to read within abacus' latin hypercube

        Returns:
            pd.DataFrame: dataframe of cosmology + HOD parameters
        """
        return pd.read_csv(
            self.data_path
            / f"parameters/{self.dataset}/AbacusSummit_c{str(cosmology).zfill(3)}.csv"
        )

    def get_parameters_for_observation(
        self,
        cosmology: int,
        hod_idx: int,
    ) -> Dict:
        """get cosmology + HOD parameters for a particular observation

        Args:
            cosmology (int): cosmology to read within abacus' latin hypercube
            hod_idx (int): hod_idx to read within a given cosmology

        Returns:
            Dict: dictionary of cosmology + HOD parameters
        """
        return self.get_all_parameters(cosmology=cosmology).iloc[hod_idx].to_dict()

    @property
    def cosmological_parameters(
        self,
    ):
        return [
            "omega_b",
            "omega_cdm",
            "sigma8_m",
            "n_s",
            "nrun",
            "N_ur",
            "w0_fld",
            "wa_fld",
        ]


class AbacusSmall(DataReader):
    def __init__(
        self,
        dataset: str = "wideprior_AB",
        data_path: Optional[Path] = DATA_PATH,
        statistics: Optional[List[str]] = [
            "density_split_auto",
            "density_split_cross",
            "tpcf",
        ],
        select_filters: Optional[Dict] = {
            "multipoles": [0, 2],
            "quintiles": [0, 1, 3, 4],
        },
        slice_filters: Optional[Dict] = {"s": [0.7, 150.0]},
        normalization_dict: Optional[Dict] = None,
        standarize: bool = False,
        normalize: bool = False,
        transforms: Optional[Dict[str, BaseTransform]] = None,
    ):
        super().__init__(
            data_path=data_path,
            statistics=statistics,
            select_filters=select_filters,
            slice_filters=slice_filters,
            transforms=transforms,
            avg_los=True
            if dataset in ("widreprior_AB", "fixed_cosmo_bossprior")
            else False,
        )
        self.dataset = f"abacus_small/{dataset}"
        self.normalization_dict = normalization_dict
        self.standarize = standarize
        self.normalize = normalize

    def get_file_path(
        self,
        statistic: str,
    ):
        """get file path where data is stored for a given statistic

        Args:
            statistic (str): summary statistic to read

        Returns:
            Path: path to where data is stored
        """
        return super().get_file_path(
            dataset=self.dataset,
            statistic=statistic,
            suffix="c000_hod26",
        )

    def get_observation(
        self,
        phase: int,
    ) -> np.array:
        """get array of a given observation at a given phase

        Args:
            phase (int): random phase to read

        Returns:
            np.array: flattened observation
        """
        return super().get_observation(
            select_from_coords={"realizations": phase},
            multiple_realizations=True,
        )

    def get_parameters_for_observation(
        self,
    ) -> Dict:
        """get cosmological parameters for a particular observation

        Returns:
            Dict: dictionary of cosmology + HOD parameters
        """
        return {
            "omega_b": 0.02213,
            "omega_cdm": 0.11891,
            "sigma8_m": 0.8288,
            "n_s": 0.9611,
            "nrun": 0.0,
            "N_ur": 2.0328,
            "w0_fld": -1.0,
            "wa_fld": 0.0,
        }


class Uchuu(DataReader):
    def __init__(
        self,
        data_path: Optional[Path] = DATA_PATH,
        statistics: Optional[List[str]] = [
            "density_split_auto",
            "density_split_cross",
            "tpcf",
        ],
        select_filters: Optional[Dict] = {
            "multipoles": [0, 2],
            "quintiles": [0, 1, 3, 4],
        },
        slice_filters: Optional[Dict] = {"s": [0.7, 150.0]},
        transforms: Optional[Dict[str, BaseTransform]] = None,
    ):
        """Uchuu data class to read Uchuu results

        Args:
            data_path (Path, optional): path where data is stored. Defaults to DATA_PATH.
            dataset (str, optional): dataset to read. Defaults to "different_hods_linsigma".
            statistics (List[str], optional): summary statistics to read.
            Defaults to ["density_split_auto", "density_split_cross", "tpcf"].
            select_filters (Dict, optional): filters to select values along coordinates.
            Defaults to {"multipoles": [0, 2], "quintiles": [0, 1, 3, 4]}.
            slice_filters (Dict, optional): filters to slice values along coordinates.
            Defaults to {"s": [0.7, 150.0]}.
            transforms (Dict, optional): transforms to apply to data. Defaults to None.
        """
        super().__init__(
            data_path=data_path,
            statistics=statistics,
            select_filters=select_filters,
            slice_filters=slice_filters,
            transforms=transforms,
            avg_los=True,
        )

    def get_file_path(
        self,
        statistic: str,
        ranking: str,
    ) -> Path:
        """get file path where data is stored for a given statistic, cosmology, and phase

        Args:
            statistic (str): summary statistic to read
            ranking (str): whether to use ranked halos or random halos

        Returns:
            Path: path to where data is stored
        """
        return super().get_file_path(
            dataset="uchuu",
            statistic=statistic,
            suffix=f"{str(ranking)}",
        )

    def get_observation(
        self,
        ranking: str,
    ) -> np.array:
        """get array of a given observation at a cosmology and ranking

        Args:
            ranking (str): whether to use ranked halos or random halos

        Returns:
            np.array: flattened observation
        """
        return super().get_observation(
            ranking=ranking,
            multiple_realizations=False,
        )

    def get_parameters_for_observation(
        self,
    ) -> Dict:
        """get cosmological parameters for a particular observation

        Returns:
            Dict: dictionary of cosmology + HOD parameters
        """
        return {
            "omega_b": 0.02213,
            "omega_cdm": 0.11891,
            "sigma8_m": 0.8288,
            "n_s": 0.9611,
            "nrun": 0.0,
            "N_ur": 2.0328,
            "w0_fld": -1.0,
            "wa_fld": 0.0,
        }


class Patchy(DataReader):
    def __init__(
        self,
        data_path: Optional[Path] = DATA_PATH,
        statistics: Optional[List[str]] = [
            "density_split_auto",
            "density_split_cross",
            "tpcf",
        ],
        select_filters: Optional[Dict] = {
            "multipoles": [0, 2],
            "quintiles": [0, 1, 3, 4],
        },
        slice_filters: Optional[Dict] = {"s": [0.7, 150.0]},
        normalization_dict: Optional[Dict] = None,
        standarize: bool = False,
        normalize: bool = False,
        transforms: Optional[Dict[str, BaseTransform]] = None,
    ):
        """Patchy data class for the pathcy mocks.

        Args:
            data_path (Path, optional): path where data is stored. Defaults to DATA_PATH.
            statistics (List[str], optional): summary statistics to read.
            Defaults to ["density_split_auto", "density_split_cross", "tpcf"].
            select_filters (Dict, optional): filters to select values along coordinates.
            Defaults to {"multipoles": [0, 2], "quintiles": [0, 1, 3, 4]}.
            slice_filters (Dict, optional): filters to slice values along coordinates.
            Defaults to {"s": [0.7, 150.0]}.
            transforms (Dict, optional): transforms to apply to data. Defaults to None.
        """
        super().__init__(
            data_path=data_path,
            statistics=statistics,
            select_filters=select_filters,
            slice_filters=slice_filters,
            transforms=transforms,
            avg_los=False,
        )
        self.normalization_dict = normalization_dict
        self.standarize = standarize
        self.normalize = normalize

    def get_file_path(
        self,
        statistic: str,
    ):
        """get file path where data is stored for a given statistic

        Args:
            statistic (str): summary statistic to read

        Returns:
            Path: path to where data is stored
        """
        return super().get_file_path(
            dataset="patchy",
            statistic=statistic,
            suffix=f"ngc_landyszalay",
        )

    def get_observation(
        self,
        phase: int,
    ) -> np.array:
        """get array of a given observation at a given phase

        Args:
            phase (int): random phase to read

        Returns:
            np.array: flattened observation
        """
        return super().get_observation(
            select_from_coords={"realizations": phase},
            multiple_realizations=True,
        )

    def get_parameters_for_observation(
        self,
    ) -> Dict:
        """get cosmological parameters for a particular observation

        Returns:
            Dict: dictionary of cosmology + HOD parameters
        """
        return {
            "omega_b": 0.02213,
            "omega_cdm": 0.11891,
            "sigma8_m": 0.8288,
            "n_s": 0.9611,
            "nrun": 0.0,
            "N_ur": 2.0328,
            "w0_fld": -1.0,
            "wa_fld": 0.0,
        }


class CMASS(DataReader):
    def __init__(
        self,
        data_path=DATA_PATH,
        statistics: List[str] = ["density_split_auto", "density_split_cross", "tpcf"],
        select_filters: Dict = {
            "multipoles": [
                0,
                2,
            ],
            "quintiles": [0, 1, 3, 4],
        },
        slice_filters: Dict = {"s": [0.7, 150.0]},
        transforms: Optional[Dict[str, BaseTransform]] = None,
    ):
        """CMASS data class to read CMASS data

        Args:
            data_path (Path, optional): path where data is stored. Defaults to DATA_PATH.
            statistics (List[str], optional): summary statistics to read.
            Defaults to ["density_split_auto", "density_split_cross", "tpcf"].
            select_filters (Dict, optional): filters to select values along coordinates.
            Defaults to {"multipoles": [0, 2], "quintiles": [0, 1, 3, 4]}.
            slice_filters (Dict, optional): filters to slice values along coordinates.
            Defaults to {"s": [0.7, 150.0]}.
            transforms (Dict, optional): transforms to apply to data. Defaults to None.
        """
        super().__init__(
            data_path=data_path,
            statistics=statistics,
            select_filters=select_filters,
            slice_filters=slice_filters,
            transforms=transforms,
            avg_los=True,
        )

    def get_file_path(
        self,
        statistic: str,
    ) -> Path:
        """get file path where data is stored for a given statistic, cosmology, and phase

        Args:
            statistic (str): summary statistic to read

        Returns:
            Path: path to where data is stored
        """
        return super().get_file_path(
            dataset="cmass",
            statistic=statistic,
            suffix="ngc_landyszalay",
        )

    def get_observation(
        self,
        galactic_cap="ngc",
    ) -> np.array:
        """get array of a given observation at a cosmology and ranking

        Returns:
            np.array: flattened observation
        """
        return super().get_observation(
            multiple_realizations=False,
        )

    def get_parameters_for_observation(
        self,
        galactic_cap="ngc",
    ) -> Dict:
        """get cosmological parameters for a particular observation

        Returns:
            Dict: dictionary of cosmology + HOD parameters
        """
        return {
            "omega_b": 0.02213,
            "omega_cdm": 0.11891,
            "sigma8_m": 0.8288,
            "n_s": 0.9611,
            "nrun": 0.0,
            "N_ur": 2.0328,
            "w0_fld": -1.0,
            "wa_fld": 0.0,
        }


class Beyond2pt(DataReader):
    def __init__(
        self,
        data_path=DATA_PATH,
        statistics: List[str] = ["density_split_auto", "density_split_cross", "tpcf"],
        select_filters: Dict = {
            "multipoles": [
                0,
                2,
            ],
            "quintiles": [0, 1, 3, 4],
        },
        slice_filters: Dict = {"s": [0.7, 150.0]},
        transforms: Optional[Dict[str, BaseTransform]] = None,
    ):
        """data class to read Beyond2pt challenge data

        Args:
            data_path (Path, optional): path where data is stored. Defaults to DATA_PATH.
            statistics (List[str], optional): summary statistics to read.
            Defaults to ["density_split_auto", "density_split_cross", "tpcf"].
            select_filters (Dict, optional): filters to select values along coordinates.
            Defaults to {"multipoles": [0, 2], "quintiles": [0, 1, 3, 4]}.
            slice_filters (Dict, optional): filters to slice values along coordinates.
            Defaults to {"s": [0.7, 150.0]}.
            transforms (Dict, optional): transforms to apply to data. Defaults to None.
        """
        super().__init__(
            data_path=data_path,
            statistics=statistics,
            select_filters=select_filters,
            slice_filters=slice_filters,
            transforms=transforms,
            avg_los=True,
        )

    def get_file_path(
        self,
        statistic: str,
    ) -> Path:
        """get file path where data is stored for a given statistic, cosmology, and phase

        Args:
            statistic (str): summary statistic to read

        Returns:
            Path: path to where data is stored
        """
        if statistic == "density_split_auto":
            return (
                self.data_path
                / f"clustering/beyond2pt/ds/gaussian/ds_auto_zsplit_Rs10_lcdm_redshift_space.npy"
            )
        elif statistic == "density_split_cross":
            return (
                self.data_path
                / f"clustering/beyond2pt/ds/gaussian/ds_cross_zsplit_Rs10_lcdm_redshift_space.npy"
            )
        elif statistic == "tpcf":
            return (
                self.data_path
                / f"clustering/beyond2pt/tpcf/tpcf_lcdm_redshift_space.npy"
            )
        raise ValueError(f"Invalid statistic {statistic}")

    def get_observation(
        self,
    ) -> np.array:
        """get array of a given observation at a cosmology and ranking

        Returns:
            np.array: flattened observation
        """
        return super().get_observation(
            multiple_realizations=False,
        )

    def get_parameters_for_observation(
        self,
    ) -> Dict:
        """Assume a fiducial model for when fixing parameters

        Returns:
            Dict: dictionary of cosmology + HOD parameters
        """
        return {
            "omega_b": 0.02237,
            "omega_cdm": 0.1200,
            "sigma8_m": 0.749999,
            "n_s": 0.9649,
            "nrun": 0.0,
            "N_ur": 2.0328,
            "w0_fld": -1.0,
            "wa_fld": 0.0,
            "B_cen": 0.0,
            "B_sat": 0.0,
            "alpha_s": 0.0,
            "alpha_c": 0.0,
        }<|MERGE_RESOLUTION|>--- conflicted
+++ resolved
@@ -78,7 +78,6 @@
                 / f"clustering/{dataset}/ds/gaussian/ds_cross_multipoles_zsplit_Rs10_{suffix}.npy"
             )
         elif statistic == "tpcf":
-<<<<<<< HEAD
             return (
                 self.data_path
                 / f"clustering/{dataset}/tpcf/tpcf_multipoles_{suffix}.npy"
@@ -88,9 +87,6 @@
                 self.data_path
                 / f"clustering/{dataset}/ds/gaussian/density_pdf_zsplit_Rs10_{suffix}.npy"
             )
-=======
-            return self.data_path / f"clustering/{dataset}/tpcf/tpcf_multipoles_{suffix}.npy"
->>>>>>> f158b89e
         raise ValueError(f"Invalid statistic {statistic}")
 
     def get_observation(
