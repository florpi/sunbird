--- conflicted
+++ resolved
@@ -1,5 +1,4 @@
 import torch
-<<<<<<< HEAD
 import wandb
 import logging
 import numpy as np
@@ -291,8 +290,6 @@
 
     train_mean = np.mean(lhc_y, axis=0)
     train_std = np.std(lhc_y, axis=0)
-=======
->>>>>>> ea556d10
 
     train_mean_x = np.mean(lhc_x, axis=0)
     train_std_x = np.std(lhc_x, axis=0)
